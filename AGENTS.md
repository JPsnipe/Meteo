# AGENTS Instructions

This repository maintains a log of tasks performed by AI agents.

## Conventions
- Document each task under the History section.
- Run `python -m py_compile app.py` before committing to verify syntax.

## History
- Initial setup: added `requirements.txt` and `AGENTS.md`.
- Allow XLSX file uploads and added `openpyxl` dependency.
<<<<<<< HEAD
- Improve column detection and validation to handle missing `time` fields.
- Add sample dataset and prevent division by zero in spectral calculations.
- Remove sample XLSX dataset and document local data setup.
=======

- Improve column detection and validation to handle missing `time` fields.
>>>>>>> f323a756
<|MERGE_RESOLUTION|>--- conflicted
+++ resolved
@@ -9,11 +9,7 @@
 ## History
 - Initial setup: added `requirements.txt` and `AGENTS.md`.
 - Allow XLSX file uploads and added `openpyxl` dependency.
-<<<<<<< HEAD
+
 - Improve column detection and validation to handle missing `time` fields.
 - Add sample dataset and prevent division by zero in spectral calculations.
 - Remove sample XLSX dataset and document local data setup.
-=======
-
-- Improve column detection and validation to handle missing `time` fields.
->>>>>>> f323a756
