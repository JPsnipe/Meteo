--- conflicted
+++ resolved
@@ -14,7 +14,6 @@
 - Add sample dataset and prevent division by zero in spectral calculations.
 - Remove sample XLSX dataset and document local data setup.
 - Harden column mapping by normalizing headers and validating the time field.
-<<<<<<< HEAD
+
 - Guard analyses against missing wind columns.
-=======
->>>>>>> d0d8cf41
+
