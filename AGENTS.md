# AGENTS Instructions

This repository maintains a log of tasks performed by AI agents.

## Conventions
- Document each task under the History section.
- Run `python -m py_compile app.py` before committing to verify syntax.

## History
- Initial setup: added `requirements.txt` and `AGENTS.md`.
- Allow XLSX file uploads and added `openpyxl` dependency.

- Improve column detection and validation to handle missing `time` fields.
- Add sample dataset and prevent division by zero in spectral calculations.
- Remove sample XLSX dataset and document local data setup.
- Harden column mapping by normalizing headers and validating the time field.
<<<<<<< HEAD
- Guard analyses against missing wind columns.
- Decouple direction residuals from wind speed and handle absent columns gracefully.
=======

- Guard analyses against missing wind columns.

>>>>>>> dfb8e33d
<|MERGE_RESOLUTION|>--- conflicted
+++ resolved
@@ -14,11 +14,7 @@
 - Add sample dataset and prevent division by zero in spectral calculations.
 - Remove sample XLSX dataset and document local data setup.
 - Harden column mapping by normalizing headers and validating the time field.
-<<<<<<< HEAD
+
 - Guard analyses against missing wind columns.
 - Decouple direction residuals from wind speed and handle absent columns gracefully.
-=======
 
-- Guard analyses against missing wind columns.
-
->>>>>>> dfb8e33d
