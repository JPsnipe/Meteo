# Meteo

Aplicación Streamlit para análisis de viento de regatas.

## Uso

```
streamlit run app.py
```

<<<<<<< HEAD
Sube uno o varios ficheros CSV o XLSX con columnas de tiempo, velocidad y dirección de viento para explorar los diferentes análisis.

Coloca tus ficheros de ejemplo en la carpeta `data/` (los archivos `.xlsx` no se incluyen en el repositorio).
=======
Sube uno o varios ficheros CSV o XLSX con columnas de tiempo, velocidad y dirección de viento para explorar los diferentes análisis.
>>>>>>> f323a756
<|MERGE_RESOLUTION|>--- conflicted
+++ resolved
@@ -8,10 +8,7 @@
 streamlit run app.py
 ```
 
-<<<<<<< HEAD
 Sube uno o varios ficheros CSV o XLSX con columnas de tiempo, velocidad y dirección de viento para explorar los diferentes análisis.
 
+
 Coloca tus ficheros de ejemplo en la carpeta `data/` (los archivos `.xlsx` no se incluyen en el repositorio).
-=======
-Sube uno o varios ficheros CSV o XLSX con columnas de tiempo, velocidad y dirección de viento para explorar los diferentes análisis.
->>>>>>> f323a756
