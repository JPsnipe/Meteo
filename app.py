import streamlit as st
import pandas as pd
import numpy as np
import plotly.express as px
import plotly.graph_objects as go
from scipy.signal import butter, filtfilt, welch, csd, coherence, hilbert
import pywt
import io
import re
from sklearn.cluster import KMeans

# ---------------------------------------------
# Utility functions
# ---------------------------------------------
COL_PATTERNS = {
    'time': r'^(fecha|fechahora|datetime|time|timestamp)$',
    'tws': r'^(velocidadmedia|tws|vel|speed)$',
    'twd': r'^(dir|twd|direction)$',
    'gust': r'^(velocidadmax|gust|racha)$'
}

def load_file(file, sep, decimal):
    if file.name.lower().endswith('.xlsx'):
<<<<<<< HEAD
        df = pd.read_excel(file, decimal=decimal)
    else:
        df = pd.read_csv(file, sep=sep, decimal=decimal)
    df.columns = df.columns.str.strip()
    return df
=======
        return pd.read_excel(file, decimal=decimal)
    return pd.read_csv(file, sep=sep, decimal=decimal)
>>>>>>> 2a08bb17

def detect_columns(df):
    mapping = {}
    for col in df.columns:
        norm = re.sub(r'[^a-z0-9]', '', col.lower())
        for key, pat in COL_PATTERNS.items():
            if re.match(pat, norm):
                mapping[key] = col
    return mapping

def standardize(df, mapping, tz_str, resample_min=1):
    rename_map = {v: k for k, v in mapping.items() if v in df.columns}
    df = df.rename(columns=rename_map)
    if 'time' not in df.columns:
        raise KeyError("Missing 'time' column after mapping")
    dt = pd.to_datetime(df['time'], errors='coerce')
    dt = dt.dt.tz_localize(tz_str, nonexistent='shift_forward', ambiguous='NaT')
    df.index = dt
    cols = [c for c in ['tws', 'twd', 'gust'] if c in df.columns]
    df = df[cols]
    df = df.sort_index().resample(f'{resample_min}min').mean().interpolate()
    return df
def circular_mean_deg(series, window_min):
    rad = np.deg2rad(series)
    sin_m = np.sin(rad).rolling(window_min).mean()
    cos_m = np.cos(rad).rolling(window_min).mean()
    ang = np.arctan2(sin_m, cos_m)
    return (np.rad2deg(ang) + 360) % 360

def angular_residual(series, base_series):
    diff = (series - base_series + 180) % 360 - 180
    return diff

def detrend_rolling(x, win):
    return x - x.rolling(win, center=True).mean()

def butter_bandpass(x, fs, f1, f2, order=4):
    nyq = 0.5 * fs
    b, a = butter(order, [f1/nyq, f2/nyq], btype='band')
    return filtfilt(b, a, x)

def welch_psd(x, fs, nperseg, noverlap):
    f, Pxx = welch(x, fs=fs, nperseg=nperseg, noverlap=noverlap, window='hann')
    return f, Pxx

def cross_coherence(x, y, fs, nperseg, noverlap):
    f, Cxy = coherence(x, y, fs=fs, nperseg=nperseg, noverlap=noverlap, window='hann')
    _, Pxy = csd(x, y, fs=fs, nperseg=nperseg, noverlap=noverlap, window='hann')
    phase = np.angle(Pxy)
    return f, Cxy, phase

def find_char_periods(psd_periods, psd_vals, psd_periods_dir=None, psd_vals_dir=None,
                      coh_f=None, coh_vals=None, min_per=6, max_per=120, coh_thr=0.25, merge_tol=0.2):
    peaks = []
    mask = (psd_periods >= min_per) & (psd_periods <= max_per)
    per = psd_periods[mask]
    val = psd_vals[mask]
    med = np.median(val)
    for i in range(1, len(per) - 1):
        if val[i] > val[i-1] and val[i] > val[i+1] and val[i] > 3*med:
            peaks.append(per[i])
    merged = []
    for p in peaks:
        if not merged:
            merged.append(p)
        elif abs(p - merged[-1]) / merged[-1] <= merge_tol:
            merged[-1] = (merged[-1] + p) / 2
        else:
            merged.append(p)
    if coh_f is not None and coh_vals is not None:
        keep = []
        for p in merged:
            f = 1 / p
            idx = (np.abs(coh_f - f)).argmin()
            if coh_vals[idx] >= coh_thr:
                keep.append(p)
        merged = keep
    return merged

def hilbert_envelope(x):
    return np.abs(hilbert(x))

def lag_correlation(a, b, max_lag_min):
    lags = np.arange(-max_lag_min, max_lag_min + 1)
    r = []
    for l in lags:
        if l < 0:
            r.append(np.corrcoef(a[-l:], b[:l or None])[0,1])
        elif l > 0:
            r.append(np.corrcoef(a[:-l or None], b[l:])[0,1])
        else:
            r.append(np.corrcoef(a, b)[0,1])
    r = np.array(r)
    idx = np.nanargmax(np.abs(r))
    return lags, r, lags[idx], r[idx]

def find_mature_phase(df, tws_thr=3, sector=(220,340)):
    tws_ok = df['tws'].rolling(5, min_periods=1).mean() >= tws_thr
    twd_ok = df['twd'].between(sector[0], sector[1])
    good = tws_ok & twd_ok
    groups = (good != good.shift()).cumsum()
    segments = df.groupby(groups).apply(lambda g: (g.index[0], g.index[-1]) if g['tws'].gt(0).all() and good.loc[g.index].all() else None)
    segments = [s for s in segments if s is not None]
    if not segments:
        return None
    lengths = [s[1]-s[0] for s in segments]
    idx = np.argmax(lengths)
    start, end = segments[idx]
    if (end - start).total_seconds()/60 < 20:
        return None
    return start, end

@st.cache_data
def compute_psd_cached(x, fs, nperseg, noverlap):
    return welch_psd(x, fs, nperseg, noverlap)

@st.cache_data
def compute_coh_cached(x, y, fs, nperseg, noverlap):
    return cross_coherence(x, y, fs, nperseg, noverlap)

# Example dataset
def generate_example_data():
    t = pd.date_range('2024-06-01', periods=24*60, freq='1min')
    tws = 5 + 2*np.sin(2*np.pi*t.minute/60) + np.random.randn(len(t))*0.5
    twd = 270 + 10*np.sin(2*np.pi*t.minute/30) + np.random.randn(len(t))*2
    gust = tws + np.random.rand(len(t))*2
    df = pd.DataFrame({'Fecha': t, 'Velocidad Media': tws, 'Dir': twd, 'Velocidad Max': gust})
    return df
# Streamlit App
st.set_page_config(page_title="Meteo Regata", layout="wide")

if 'datasets' not in st.session_state:
    st.session_state['datasets'] = {}
    st.session_state['meta'] = {}

sidebar = st.sidebar
sidebar.header("Carga de datos")
files = sidebar.file_uploader("Arrastra CSV/XLSX", type=['csv', 'xlsx'], accept_multiple_files=True)
sep = sidebar.text_input('Separador', value=';')
decimal = sidebar.text_input('Decimal', value=',')
tz_str = sidebar.text_input('Zona horaria', value='Europe/Madrid')
resample_min = sidebar.number_input('Resample (min)', 1, 60, 1)

if files:
    for f in files:
        df = load_file(f, sep, decimal)
        mapping = detect_columns(df)
        with sidebar.expander(f"Mapeo columnas {f.name}"):
            for key in ['time','tws','twd','gust']:
                cols = df.columns.tolist()
                default = mapping.get(key, cols[0]) if cols else None
                mapping[key] = st.selectbox(key, cols, index=cols.index(default) if default in cols else 0, key=f"{f.name}_{key}")
        df_std = standardize(df, mapping, tz_str, resample_min)
        st.session_state.datasets[f.name] = df_std
        st.session_state.meta[f.name] = {'mapping': mapping, 'tz': tz_str, 'resample': resample_min}
elif not st.session_state.datasets:
    df = generate_example_data()
    mapping = detect_columns(df)
    df_std = standardize(df, mapping, tz_str, resample_min)
    st.session_state.datasets['ejemplo'] = df_std
    st.session_state.meta['ejemplo'] = {'mapping': mapping, 'tz': tz_str, 'resample': resample_min}

st.sidebar.header("Parámetros")
detrend_win = st.sidebar.number_input('Ventana detrend (min)', 10, 180, 60)
sector = st.sidebar.slider('Sector on-shore', 0, 360, (220,340))
umb_tws = st.sidebar.number_input('Umbral TWS', 0.0, 20.0, 3.0)

resumen_tab, tiempo_tab, espectral_tab, estad_tab, comp_tab = st.tabs(["Resumen","Tiempo","Espectral","Estadística","Comparativa"])
# Resumen Tab
with resumen_tab:
    st.header("Resumen")
    ds_names = list(st.session_state.datasets.keys())
    ds_name = st.selectbox('Dataset', ds_names)
    df = st.session_state.datasets[ds_name]
    st.write(f"Intervalo: {df.index[0]} - {df.index[-1]} ({len(df)} muestras) TZ: {st.session_state.meta[ds_name]['tz']}")
    col1,col2,col3 = st.columns(3)
    col1.metric('TWS̄', f"{df['tws'].mean():.2f} m/s")
    col2.metric('TWD̄', f"{circular_mean_deg(df['twd'], len(df))[-1]:.1f}°")
    if 'gust' in df:
        col3.metric('GUST̄', f"{df['gust'].mean():.2f} m/s")
    phase = find_mature_phase(df, umb_tws, sector)
    if phase:
        st.success(f"Fase madura: {phase[0]} a {phase[1]} ({(phase[1]-phase[0]).total_seconds()/60:.1f} min)")
    else:
        st.info("No se detectó fase madura")
    if st.button('Exportar resumen'):
        buf = io.StringIO()
        df.describe().to_csv(buf)
        st.download_button('Descargar CSV', buf.getvalue(), file_name=f"{ds_name}_resumen.csv")

# Tiempo Tab
with tiempo_tab:
    st.header("Serie temporal")
    ds_name = st.selectbox('Dataset', list(st.session_state.datasets.keys()), key='time_ds')
    df = st.session_state.datasets[ds_name]
    detrend_win_min = st.number_input('Ventana detrend', 5, 180, detrend_win, key='dt_win')
    show_resid = st.checkbox('Mostrar residuo', True)
    if show_resid:
        tws_res = detrend_rolling(df['tws'], detrend_win_min)
        twd_mean = circular_mean_deg(df['twd'], detrend_win_min)
        twd_res = angular_residual(df['twd'], twd_mean)
    fig = go.Figure()
    fig.add_trace(go.Scatter(x=df.index, y=df['tws'], name='TWS'))
    if 'gust' in df:
        fig.add_trace(go.Scatter(x=df.index, y=df['gust'], name='GUST', line=dict(dash='dot')))
    if show_resid:
        fig.add_trace(go.Scatter(x=df.index, y=tws_res, name='TWS′'))
    st.plotly_chart(fig, use_container_width=True)
    fig2 = go.Figure()
    fig2.add_trace(go.Scatter(x=df.index, y=df['twd'], name='TWD'))
    if show_resid:
        fig2.add_trace(go.Scatter(x=df.index, y=twd_res, name='TWD′'))
    st.plotly_chart(fig2, use_container_width=True)
    if show_resid:
        lags, r, lag_max, rmax = lag_correlation(tws_res.dropna().values, twd_res.dropna().values, 60)
        fig3 = go.Figure(go.Scatter(x=lags, y=r, mode='lines'))
        fig3.add_vline(x=lag_max, line_dash='dash', annotation_text=f"lag={lag_max} r={rmax:.2f}")
        st.plotly_chart(fig3, use_container_width=True)

# Espectral Tab
with espectral_tab:
    st.header('Espectral')
    ds_name = st.selectbox('Dataset', list(st.session_state.datasets.keys()), key='spec_ds')
    df = st.session_state.datasets[ds_name]
    var = st.selectbox('Variable', ['tws','twd','gust'] if 'gust' in df else ['tws','twd'])
    detrend_win_min = st.number_input('Ventana detrend', 5, 180, detrend_win, key='spec_win')
    if var == 'twd':
        data = angular_residual(df['twd'], circular_mean_deg(df['twd'], detrend_win_min))
    else:
        data = detrend_rolling(df[var], detrend_win_min)
    nperseg = st.number_input('nperseg', 32, 512, 160)
    fs = 1/60
    f, Pxx = compute_psd_cached(data.dropna().values, fs, nperseg, nperseg//2)
    period = 1/f/60
    fig = go.Figure(go.Scatter(x=period, y=Pxx))
    fig.update_xaxes(title='Periodo (min)')
    fig.update_yaxes(type='log')
    st.plotly_chart(fig, use_container_width=True)
    if 'tws' in df and 'twd' in df:
        tws_res = detrend_rolling(df['tws'], detrend_win_min)
        twd_res = angular_residual(df['twd'], circular_mean_deg(df['twd'], detrend_win_min))
        f_c, Cxy, phase = compute_coh_cached(tws_res.dropna().values, twd_res.dropna().values, fs, nperseg, nperseg//2)
        per_c = 1/f_c/60
        figc = go.Figure(go.Scatter(x=per_c, y=Cxy))
        figc.update_xaxes(title='Periodo (min)')
        figc.update_yaxes(title='Coherencia')
        st.plotly_chart(figc, use_container_width=True)
        peaks = find_char_periods(period, Pxx, per_c, Cxy)
        st.write('Periodos característicos:', peaks)

# Estadística Tab
with estad_tab:
    st.header('Wavelet')
    ds_name = st.selectbox('Dataset', list(st.session_state.datasets.keys()), key='wave_ds')
    df = st.session_state.datasets[ds_name]
    detrend_win_min = st.number_input('Ventana detrend', 5, 180, detrend_win, key='wave_win')
    tws_res = detrend_rolling(df['tws'], detrend_win_min).fillna(0)
    widths = np.arange(6, 121)
    cwtmat, freqs = pywt.cwt(tws_res.values, widths, 'morl', sampling_period=60)
    power = np.abs(cwtmat)**2
    fig = px.imshow(power, aspect='auto', x=df.index, y=widths, origin='lower')
    fig.update_yaxes(title='Periodo (min)')
    st.plotly_chart(fig, use_container_width=True)
    band = st.slider('Banda (min)', 10, 120, (10,35))
    mask = (widths >= band[0]) & (widths <= band[1])
    amp = np.percentile(power[mask], [50,95])
    st.write({'p50': amp[0], 'p95': amp[1]})

# Comparativa Tab
with comp_tab:
    st.header('Comparativa')
    sel = st.multiselect('Datasets', list(st.session_state.datasets.keys()), default=list(st.session_state.datasets.keys())[:2])
    rows = []
    for name in sel:
        df = st.session_state.datasets[name]
        tws_res = detrend_rolling(df['tws'], detrend_win)
        twd_res = angular_residual(df['twd'], circular_mean_deg(df['twd'], detrend_win))
        f, Pxx = welch_psd(tws_res.dropna().values, 1/60, 160, 80)
        per = 1/f/60
        peaks = find_char_periods(per, Pxx)
        lags, r, lag_max, rmax = lag_correlation(tws_res.dropna().values, twd_res.dropna().values, 60)
        rows.append({'dataset':name, 'tws_mean':df['tws'].mean(), 'twd_mean':circular_mean_deg(df['twd'], len(df))[-1],
                     'peaks':peaks, 'lag':lag_max, 'r':rmax})
    st.dataframe(pd.DataFrame(rows))
    if len(sel) >= 2:
        X = []
        for r in rows:
            peak = r['peaks'][0] if r['peaks'] else np.nan
            X.append([r['tws_mean'], peak, r['r']])
            
        km = KMeans(n_clusters=2, n_init='auto').fit(np.nan_to_num(X))
        st.write('Clusters:', km.labels_)<|MERGE_RESOLUTION|>--- conflicted
+++ resolved
@@ -21,16 +21,13 @@
 
 def load_file(file, sep, decimal):
     if file.name.lower().endswith('.xlsx'):
-<<<<<<< HEAD
+
         df = pd.read_excel(file, decimal=decimal)
     else:
         df = pd.read_csv(file, sep=sep, decimal=decimal)
     df.columns = df.columns.str.strip()
     return df
-=======
-        return pd.read_excel(file, decimal=decimal)
-    return pd.read_csv(file, sep=sep, decimal=decimal)
->>>>>>> 2a08bb17
+
 
 def detect_columns(df):
     mapping = {}
